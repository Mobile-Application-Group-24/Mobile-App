--- conflicted
+++ resolved
@@ -814,338 +814,6 @@
   }
 }
 
-<<<<<<< HEAD
-// Get stats for all exercises - Updated to work directly with workouts table
-export async function getExerciseStats(userId: string): Promise<ExerciseStats[]> {
-  try {
-    console.log('Fetching exercise stats from workouts table for user:', userId);
-    
-    // Get all workouts with exercises
-    const { data: workouts, error: workoutsError } = await supabase
-      .from('workouts')
-      .select('id, date, exercises')
-      .eq('user_id', userId)
-      .order('date', { ascending: false });
-      
-    if (workoutsError) {
-      console.error('Error fetching workouts for stats:', workoutsError);
-      throw workoutsError;
-    }
-
-    // Get favorite exercises if that table exists
-    let favoriteIds = new Set<string>();
-    try {
-      const { data: favorites } = await supabase
-        .from('favorite_exercises')
-        .select('exercise_id')
-        .eq('user_id', userId);
-        
-      if (favorites) {
-        favoriteIds = new Set(favorites.map(f => f.exercise_id));
-      }
-    } catch (favError) {
-      console.warn('Could not fetch favorite exercises (table may not exist):', favError);
-      // Continue without favorites
-    }
-
-    // Process workouts to extract exercise stats
-    const exerciseMap = new Map<string, ExerciseStats>();
-    
-    // Track the most recent workout date for each exercise
-    const lastUsedMap = new Map<string, string>();
-    
-    // Process each workout
-    workouts?.forEach(workout => {
-      if (!workout.exercises || !Array.isArray(workout.exercises)) return;
-      
-      workout.exercises.forEach(exercise => {
-        if (!exercise || !exercise.id || !exercise.name) return;
-        
-        const exerciseId = exercise.id;
-        const exerciseName = exercise.name;
-        
-        // Update last used date for this exercise
-        if (!lastUsedMap.has(exerciseId) || new Date(workout.date) > new Date(lastUsedMap.get(exerciseId) || '')) {
-          lastUsedMap.set(exerciseId, workout.date);
-        }
-        
-        // Initialize stats object if needed
-        if (!exerciseMap.has(exerciseId)) {
-          exerciseMap.set(exerciseId, {
-            id: generateUUID(), // Use our custom UUID generator instead of crypto.randomUUID()
-            exercise_id: exerciseId,
-            exercise_name: exerciseName,
-            max_weight: 0,
-            max_reps: 0,
-            total_volume: 0,
-            total_sessions: 0,
-            last_used: workout.date,
-            is_favorite: favoriteIds.has(exerciseId),
-            progress: 0 // Will calculate this later if possible
-          });
-        }
-        
-        // Update session count
-        const stats = exerciseMap.get(exerciseId)!;
-        stats.total_sessions += 1;
-        
-        // Process set details to update max weight, max reps, and total volume
-        if (exercise.setDetails && Array.isArray(exercise.setDetails)) {
-          exercise.setDetails.forEach(set => {
-            if (!set) return;
-            
-            const weight = typeof set.weight === 'number' ? set.weight : 
-                          (set.weight ? parseFloat(set.weight) : 0);
-            
-            const reps = typeof set.reps === 'number' ? set.reps : 
-                        (set.reps ? parseInt(set.reps, 10) : 0);
-            
-            // Only count sets with both weight and reps
-            if (weight > 0 && reps > 0) {
-              // Update max weight
-              if (weight > stats.max_weight) {
-                stats.max_weight = weight;
-              }
-              
-              // Update max reps
-              if (reps > stats.max_reps) {
-                stats.max_reps = reps;
-              }
-              
-              // Add to total volume
-              stats.total_volume += weight * reps;
-            }
-          });
-        }
-      });
-    });
-    
-    // Update last used dates
-    exerciseMap.forEach((stats, exerciseId) => {
-      stats.last_used = lastUsedMap.get(exerciseId) || stats.last_used;
-    });
-    
-    // Calculate progress by comparing latest workout with previous
-    // Group workouts by exercise and sort by date
-    const exerciseWorkouts = new Map<string, any[]>();
-    
-    workouts?.forEach(workout => {
-      if (!workout.exercises || !Array.isArray(workout.exercises)) return;
-      
-      workout.exercises.forEach(exercise => {
-        if (!exercise || !exercise.id) return;
-        
-        const exerciseId = exercise.id;
-        
-        if (!exerciseWorkouts.has(exerciseId)) {
-          exerciseWorkouts.set(exerciseId, []);
-        }
-        
-        exerciseWorkouts.get(exerciseId)?.push({
-          date: workout.date,
-          exercise: exercise
-        });
-      });
-    });
-    
-    // Calculate progress for each exercise
-    exerciseWorkouts.forEach((workoutList, exerciseId) => {
-      if (workoutList.length < 2 || !exerciseMap.has(exerciseId)) return;
-      
-      // Sort by date descending
-      workoutList.sort((a, b) => new Date(b.date).getTime() - new Date(a.date).getTime());
-      
-      const latestWorkout = workoutList[0];
-      const previousWorkout = workoutList[1];
-      
-      // Calculate average weight for latest workout
-      let latestTotalWeight = 0;
-      let latestSetCount = 0;
-      
-      if (latestWorkout.exercise.setDetails && Array.isArray(latestWorkout.exercise.setDetails)) {
-        latestWorkout.exercise.setDetails.forEach(set => {
-          if (!set) return;
-          
-          const weight = typeof set.weight === 'number' ? set.weight : 
-                        (set.weight ? parseFloat(set.weight) : 0);
-          
-          if (weight > 0) {
-            latestTotalWeight += weight;
-            latestSetCount++;
-          }
-        });
-      }
-      
-      // Calculate average weight for previous workout
-      let previousTotalWeight = 0;
-      let previousSetCount = 0;
-      
-      if (previousWorkout.exercise.setDetails && Array.isArray(previousWorkout.exercise.setDetails)) {
-        previousWorkout.exercise.setDetails.forEach(set => {
-          if (!set) return;
-          
-          const weight = typeof set.weight === 'number' ? set.weight : 
-                        (set.weight ? parseFloat(set.weight) : 0);
-          
-          if (weight > 0) {
-            previousTotalWeight += weight;
-            previousSetCount++;
-          }
-        });
-      }
-      
-      // Only calculate progress if we have valid sets in both workouts
-      if (latestSetCount > 0 && previousSetCount > 0) {
-        const latestAvg = latestTotalWeight / latestSetCount;
-        const previousAvg = previousTotalWeight / previousSetCount;
-        
-        if (previousAvg > 0) {
-          const progressPercent = Math.round(((latestAvg - previousAvg) / previousAvg) * 100);
-          exerciseMap.get(exerciseId)!.progress = progressPercent;
-        }
-      }
-    });
-    
-    return Array.from(exerciseMap.values());
-  } catch (error) {
-    console.error('Error calculating exercise stats from workouts:', error);
-    throw error;
-  }
-}
-
-// Get history for a specific exercise
-export async function getExerciseHistory(
-  userId: string,
-  exerciseId: string
-): Promise<ExerciseHistory[]> {
-  const { data, error } = await supabase
-    .from('exercise_history')
-    .select('*')
-    .eq('user_id', userId)
-    .eq('exercise_id', exerciseId)
-    .order('date', { ascending: false });
-
-  if (error) throw error;
-  return data || [];
-}
-
-// Update exercise stats after workout
-export async function updateExerciseStats(
-  userId: string,
-  exerciseData: {
-    exercise_id: string;
-    exercise_name: string;
-    weight: number;
-    reps: number;
-    workout_id: string;
-  }
-) {
-  const volume = exerciseData.weight * exerciseData.reps;
-
-  // First, update or insert the stats
-  const { data: existingStats } = await supabase
-    .from('exercise_stats')
-    .select('*')
-    .eq('user_id', userId)
-    .eq('exercise_id', exerciseData.exercise_id)
-    .single();
-
-  if (existingStats) {
-    // Update existing stats
-    await supabase
-      .from('exercise_stats')
-      .update({
-        max_weight: Math.max(existingStats.max_weight || 0, exerciseData.weight),
-        max_reps: Math.max(existingStats.max_reps || 0, exerciseData.reps),
-        total_volume: (existingStats.total_volume || 0) + volume,
-        total_sessions: (existingStats.total_sessions || 0) + 1,
-        last_used: new Date().toISOString()
-      })
-      .eq('id', existingStats.id);
-  } else {
-    // Insert new stats
-    await supabase
-      .from('exercise_stats')
-      .insert({
-        user_id: userId,
-        exercise_id: exerciseData.exercise_id,
-        exercise_name: exerciseData.exercise_name,
-        max_weight: exerciseData.weight,
-        max_reps: exerciseData.reps,
-        total_volume: volume,
-        total_sessions: 1,
-        last_used: new Date().toISOString()
-      });
-  }
-
-  // Then, add to history
-  await supabase
-    .from('exercise_history')
-    .insert({
-      user_id: userId,
-      exercise_id: exerciseData.exercise_id,
-      workout_id: exerciseData.workout_id,
-      weight: exerciseData.weight,
-      reps: exerciseData.reps,
-      volume: volume,
-      date: new Date().toISOString()
-    });
-}
-
-// Toggle favorite status
-export async function toggleExerciseFavorite(
-  userId: string,
-  exerciseId: string
-): Promise<boolean> {
-  const { data: existing } = await supabase
-    .from('favorite_exercises')
-    .select()
-    .eq('user_id', userId)
-    .eq('exercise_id', exerciseId)
-    .single();
-
-  if (existing) {
-    await supabase
-      .from('favorite_exercises')
-      .delete()
-      .eq('user_id', userId)
-      .eq('exercise_id', exerciseId);
-    return false;
-  } else {
-    await supabase
-      .from('favorite_exercises')
-      .insert({ user_id: userId, exercise_id: exerciseId });
-    return true;
-  }
-}
-
-// Get progress data for charts
-export async function getExerciseProgress(
-  userId: string,
-  exerciseId: string,
-  period: 'week' | 'month' | 'year' = 'month'
-): Promise<{
-  labels: string[];
-  volumes: number[];
-  weights: number[];
-}> {
-  const { data, error } = await supabase
-    .from('exercise_history')
-    .select('*')
-    .eq('user_id', userId)
-    .eq('exercise_id', exerciseId)
-    .order('date', { ascending: true });
-
-  if (error) throw error;
-
-  // Process data for charts
-  // ... Implementiere die Datenverarbeitung für Charts ...
-  return {
-    labels: [],
-    volumes: [],
-    weights: []
-  };
-=======
 // Calculate user workout statistics
 export async function getUserWorkoutStats(userId: string): Promise<UserStats> {
   try {
@@ -1501,5 +1169,4 @@
     console.error('Error in getGroupInvitations:', error);
     return [];
   }
->>>>>>> a1407ae0
 }