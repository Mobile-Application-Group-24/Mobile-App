import 'react-native-url-polyfill/auto';
import AsyncStorage from '@react-native-async-storage/async-storage';
import { createClient } from '@supabase/supabase-js';
import { startOfDay, endOfDay } from 'date-fns';

// Initialize Supabase client
const supabaseUrl = process.env.EXPO_PUBLIC_SUPABASE_URL;
const supabaseAnonKey = process.env.EXPO_PUBLIC_SUPABASE_ANON_KEY;

if (!supabaseUrl || !supabaseAnonKey) {
  throw new Error('Missing Supabase configuration. Please connect to Supabase first.');
}

export const supabase = createClient(supabaseUrl, supabaseAnonKey, {
  auth: {
    storage: AsyncStorage,
    autoRefreshToken: true,
    persistSession: true,
    detectSessionInUrl: false,
  },
});

// Types
export interface Profile {
  id: string;
  full_name: string | null;
  avatar_url: string | null;
  bio: string | null;
  achievements: Achievement[];
  stats: UserStats;
  created_at: string;
  updated_at: string;
}

export interface Achievement {
  title: string;
  description: string;
  date_earned?: string;
}

export interface UserStats {
  workouts: number;
  hours: number;
  volume: number;
}

export interface Group {
  id: string;
  name: string;
  description: string | null;
  cover_image: string | null;
  max_members: number;
  is_private: boolean;
  created_at: string;
  owner_id: string;
  member_count?: number;
}

export interface GroupMember {
  id: string;
  group_id: string;
  user_id: string;
  role: 'owner' | 'member';
  joined_at: string;
  profile: {
    full_name: string | null;
    avatar_url: string | null;
  };
}

export interface MealTime {
  name: string;
  time: string;
  enabled: boolean;
}

export interface NutritionSettings {
  user_id: string;
  calorie_goal: number;
  water_goal: number;
  water_notifications: boolean;
  water_interval: number;
  meal_times: MealTime[];
  updated_at: string;
}

export interface Meal {
  id: string;
  user_id: string;
  name: string;
  calories: number;
  meal_type: 'breakfast' | 'lunch' | 'dinner' | 'snacks' | 'water';
  consumed_at: string;
  created_at: string;
}

export interface GroupInvitation {
  id: string;
  group_id: string;
  code: string;
  created_by: string;
  created_at: string;
  expires_at: string;
  is_active: boolean;
  uses_left: number | null; // null means unlimited uses
  group?: Group;
}

export interface WorkoutPlan {
  id: string;
  title: string;
  description?: string;
  workout_type: 'split' | 'custom';
  day_of_week?: string | null;
  duration_minutes: number;
  exercises: PlanExercise[];
  user_id: string;
  created_at: string;
  updated_at: string;
}

export interface PlanExercise {
  id: string;
  name: string;
  sets: number;
}

export interface Workout {
  id: string;
  workout_plan_id: string;
  title: string;
  date: string;
  start_time?: string | null;
  end_time?: string | null;
  notes: string;
  calories_burned: number;
  bodyweight?: number;
  exercises?: WorkoutExercise[];
  done: boolean;
  user_id: string;
  created_at: string;
}

export interface WorkoutExercise {
  id: string;
  name: string;
  sets: number;
  setDetails: SetDetail[];
}

export interface SetDetail {
  id: string;
  weight?: number;
  reps?: number;
  type: 'normal' | 'warmup' | 'dropset';
  notes?: string;
}

// Store invitation codes in memory since database operations are failing
// This is a temporary solution until database issues are resolved
const invitationCodeMap = new Map<string, string>();

// Profile functions
export async function getProfile(userId: string): Promise<Profile> {
  const { data, error } = await supabase
    .from('profiles')
    .select('*')
    .eq('id', userId)
    .single();
  if (error) throw error;
  return data;
}

export async function updateProfile(userId: string, updates: Partial<Profile>) {
  const { data, error } = await supabase
    .from('profiles')
    .update({
      ...updates,
      updated_at: new Date().toISOString(),
    })
    .eq('id', userId)
    .select()
    .single();
  if (error) throw error;
  return data;
}

export async function createGroup(groupData: Omit<Group, 'id' | 'created_at' | 'owner_id'>) {
  const { data: userData, error: userError } = await supabase.auth.getUser();
  if (userError || !userData.user) throw new Error('User not authenticated');

  const { data, error } = await supabase
    .from('groups')
    .insert({
      ...groupData,
      owner_id: userData.user.id,
    })
    .select()
    .single();
  if (error) throw error;

  // Automatically add creator as owner in group_members
  const { error: memberError } = await supabase
    .from('group_members')
    .insert({
      group_id: data.id,
      user_id: userData.user.id,
      role: 'owner',
    });
  if (memberError) throw memberError;

  return data;
}

export async function getGroups(showOwned = false) {
  const { data: userData } = await supabase.auth.getUser();
  if (!userData.user) throw new Error('User not authenticated');

  // First get groups where user is a member
  const { data: memberGroups } = await supabase
    .from('group_members')
    .select('group_id')
    .eq('user_id', userData.user.id);
  const memberGroupIds = memberGroups?.map(g => g.group_id) || [];

  let query = supabase
    .from('groups')
    .select(`
      *,
      member_count:group_members(count)
    `);
  if (showOwned) {
    // Show groups where user is owner OR member
    query = query.or(`owner_id.eq.${userData.user.id},id.in.(${memberGroupIds.join(',')})`);
  } else {
    // Show public groups OR groups where user is member
    query = query.or(`is_private.eq.false,id.in.(${memberGroupIds.join(',')})`);
  }
  const { data, error } = await query;
  if (error) throw error;

  return data.map(group => ({
    ...group,
    member_count: group.member_count[0].count,
  }));
}

export async function getGroupDetails(groupId: string) {
  const { data, error } = await supabase
    .from('groups')
    .select(`
      *,
      member_count:group_members(count)
    `)
    .eq('id', groupId)
    .single();
  if (error) throw error;

  return {
    ...data,
    member_count: data.member_count[0].count,
  };
}

export async function getGroupMembers(groupId: string): Promise<GroupMember[]> {
  const { data: userData } = await supabase.auth.getUser();
  if (!userData.user) throw new Error('User not authenticated');

  // Using a join query approach instead of foreign key relationship
  const { data, error } = await supabase
    .from('group_members')
    .select(`
      id,
      group_id,
      user_id,
      role,
      joined_at
    `)
    .eq('group_id', groupId);
  if (error) throw error;

  // Get all profile data in a separate query
  const userIds = data.map(member => member.user_id);
  const { data: profilesData, error: profilesError } = await supabase
    .from('profiles')
    .select('id, full_name, avatar_url')
    .in('id', userIds);
  if (profilesError) throw profilesError;

  // Map profiles to members
  return data.map(member => {
    const profile = profilesData.find(p => p.id === member.user_id) || { full_name: null, avatar_url: null };
    return {
      ...member,
      profile: {
        full_name: profile.full_name,
        avatar_url: profile.avatar_url
      }
    };
  });
}

export async function joinGroup(groupId: string) {
  const { data: userData } = await supabase.auth.getUser();
  if (!userData.user) throw new Error('User not authenticated');

  const { error } = await supabase
    .from('group_members')
    .insert({
      group_id: groupId,
      user_id: userData.user.id,
      role: 'member',
    });
  if (error) throw error;
}

export async function leaveGroup(groupId: string) {
  const { data: userData } = await supabase.auth.getUser();
  if (!userData.user) throw new Error('User not authenticated');

  const { error } = await supabase
    .from('group_members')
    .delete()
    .eq('group_id', groupId)
    .eq('user_id', userData.user.id);
  if (error) throw error;

  return true;
}

export async function updateGroup(groupId: string, updates: Partial<Group>) {
  const { data, error } = await supabase
    .from('groups')
    .update(updates)
    .eq('id', groupId)
    .select()
    .single();
  if (error) throw error;
  return data;
}

export async function deleteGroup(groupId: string) {
  const { error } = await supabase
    .from('groups')
    .delete()
    .eq('id', groupId);
  if (error) throw error;
}

export async function removeMember(groupId: string, userId: string) {
  const { error } = await supabase
    .from('group_members')
    .delete()
    .eq('group_id', groupId)
    .eq('user_id', userId);
  if (error) throw error;
}

// Enhanced function to get current user with session refresh
export async function getCurrentUser() {
  try {
    // First try to get the user normally
    const { data: userData, error } = await supabase.auth.getUser();
    
    // If there's an error or no user, try to refresh the session
    if (error || !userData?.user) {
      console.log('Session may have expired, attempting to refresh...');
      const { data: refreshData, error: refreshError } = await supabase.auth.refreshSession();
      
      if (refreshError || !refreshData?.user) {
        console.error('Failed to refresh authentication session:', refreshError);
        throw new Error('Not authenticated');
      }
      
      console.log('Session successfully refreshed');
      return refreshData.user;
    }
    
    return userData.user;
  } catch (error) {
    console.error('Error getting current user:', error);
    throw new Error('Not authenticated');
  }
}

<<<<<<< HEAD
  const { data, error } = await supabase
    .from('nutrition_settings')
    .select('*')
    .eq('user_id', userData.user.id)
    .single();
  if (error) throw error;
  return data;
}

export async function updateNutritionSettings(updates: Partial<Omit<NutritionSettings, 'user_id' | 'updated_at'>>) {
  const { data: userData, error: userError } = await supabase.auth.getUser();
  if (userError || !userData.user) throw new Error('User not authenticated');

  const { data, error } = await supabase
    .from('nutrition_settings')
    .update({
      ...updates,
      updated_at: new Date().toISOString(),
    })
    .eq('user_id', userData.user.id)
    .select()
    .single();
  if (error) throw error;
  return data;
=======
// Nutrition Settings functions with enhanced authentication
export async function getNutritionSettings(): Promise<NutritionSettings> {
  try {
    const user = await getCurrentUser();
    
    const { data, error } = await supabase
      .from('nutrition_settings')
      .select('*')
      .eq('user_id', user.id)
      .single();

    if (error) {
      console.error('Error fetching nutrition settings:', error);
      throw error;
    }
    
    return data;
  } catch (error) {
    console.error('Failed to get nutrition settings:', error);
    throw error;
  }
}

export async function updateNutritionSettings(updates: Partial<Omit<NutritionSettings, 'user_id' | 'updated_at'>>) {
  try {
    const user = await getCurrentUser();
    
    const { data, error } = await supabase
      .from('nutrition_settings')
      .update({
        ...updates,
        updated_at: new Date().toISOString(),
      })
      .eq('user_id', user.id)
      .select()
      .single();

    if (error) {
      console.error('Error updating nutrition settings:', error);
      throw error;
    }
    
    return data;
  } catch (error) {
    console.error('Failed to update nutrition settings:', error);
    throw error;
  }
>>>>>>> 072de164
}

// Meal tracking functions
export async function addMeal(meal: Omit<Meal, 'id' | 'user_id' | 'created_at'>) {
  const { data: userData, error: userError } = await supabase.auth.getUser();
  if (userError || !userData.user) throw new Error('User not authenticated');

  const { data, error } = await supabase
    .from('meals')
    .insert({
      ...meal,
      user_id: userData.user.id,
    })
    .select()
    .single();
  if (error) throw error;
  return data;
}

export async function updateMeal(mealId: string, updates: Partial<Omit<Meal, 'id' | 'user_id' | 'created_at'>>) {
  const { data, error } = await supabase
    .from('meals')
    .update(updates)
    .eq('id', mealId)
    .select()
    .single();
  if (error) throw error;
  return data;
}

export async function deleteMeal(mealId: string) {
  const { error } = await supabase
    .from('meals')
    .delete()
    .eq('id', mealId);
  if (error) throw error;
}

export async function getTodaysMeals(): Promise<Meal[]> {
  const { data: userData, error: userError } = await supabase.auth.getUser();
  if (userError || !userData.user) throw new Error('User not authenticated');

  const today = new Date();
  const { data, error } = await supabase
    .from('meals')
    .select('*')
    .eq('user_id', userData.user.id)
    .gte('consumed_at', startOfDay(today).toISOString())
    .lte('consumed_at', endOfDay(today).toISOString())
    .order('consumed_at', { ascending: true });
  if (error) throw error;
  return data;
}

export async function getWeeklyMeals(): Promise<{ date: string; calories: number }[]> {
  const { data: userData, error: userError } = await supabase.auth.getUser();
  if (userError || !userData.user) throw new Error('User not authenticated');

  // Get exactly 7 days including today
  const today = new Date();
  today.setHours(23, 59, 59, 999); // End of today
  
  const sevenDaysAgo = new Date(today);
  sevenDaysAgo.setDate(today.getDate() - 6);
  sevenDaysAgo.setHours(0, 0, 0, 0); // Start of day 7 days ago

  const { data, error } = await supabase
<<<<<<< HEAD
    .from('meals')
    .select('consumed_at, calories')
    .eq('user_id', userData.user.id)
    .gte('consumed_at', new Date(Date.now() - 7 * 24 * 60 * 60 * 1000).toISOString())
    .order('consumed_at', { ascending: true });
=======
      .from('meals')
      .select('consumed_at, calories, meal_type')
      .eq('user_id', userData.user.id)
      .gte('consumed_at', sevenDaysAgo.toISOString())
      .lte('consumed_at', today.toISOString())
      .order('consumed_at', { ascending: true });

>>>>>>> 072de164
  if (error) throw error;

  // Group meals by date and sum calories
  const dailyCalories = data.reduce((acc, meal) => {
    // Skip water entries as they're not calories
    if (meal.meal_type === 'water') return acc;
    
    const date = new Date(meal.consumed_at).toISOString().split('T')[0];
    // Ensure calories is a number
    const mealCalories = typeof meal.calories === 'number' ? meal.calories : parseInt(String(meal.calories)) || 0;
    acc[date] = (acc[date] || 0) + mealCalories;
    return acc;
  }, {} as Record<string, number>);

  return Object.entries(dailyCalories).map(([date, calories]) => ({
    date,
    calories,
  }));
}

// Function to update a workout with body weight
export async function updateWorkoutWithBodyWeight(workoutId: string, updates: Partial<Workout>) {
  const { data, error } = await supabase
    .from('workouts')
    .update(updates)
    .eq('id', workoutId)
    .select()
    .single();
  if (error) {
    console.error('Error updating workout:', error);
    throw error;
  }
  return data;
}

// Function to get workouts with body weight
export async function getWorkoutWithBodyWeight(workoutId: string): Promise<Workout> {
  const { data, error } = await supabase
    .from('workouts')
    .select('*, exercises:workout_exercises(*)')
    .eq('id', workoutId)
    .single();
  if (error) {
    console.error('Error getting workout:', error);
    throw error;
  }
  return data;
}

// Function to update workout completion status
export async function updateWorkoutCompletionStatus(workoutId: string, isDone: boolean) {
  const { data, error } = await supabase
    .from('workouts')
    .update({ done: isDone })
    .eq('id', workoutId)
    .select()
    .single();

  if (error) {
    console.error('Error updating workout completion status:', error);
    throw error;
  }
  return data;
}

// Workout plan functions
export async function createWorkoutPlan(planData: Omit<WorkoutPlan, 'id' | 'created_at' | 'updated_at'>): Promise<WorkoutPlan> {
  try {
    // Ensure exercises only include name and sets (no weight/reps)
    const sanitizedPlanData = {
      ...planData,
      exercises: planData.exercises?.map(ex => ({
        id: ex.id,
        name: ex.name,
        sets: ex.sets
      }))
    };
    
    console.log('Sending to Supabase:', JSON.stringify(sanitizedPlanData));
    
    const { data, error } = await supabase
      .from('workout_plans')
      .insert(sanitizedPlanData)
      .select()
      .single();
    
    if (error) {
      console.error('Supabase error creating workout plan:', error);
      throw new Error(`Database error: ${error.message}`);
    }
    
    if (!data) {
      throw new Error('No data returned from workout plan creation');
    }
    
    return data;
  } catch (error) {
    console.error('Error in createWorkoutPlan function:', error);
    throw error;
  }
}

export async function getWorkoutPlans(userId: string): Promise<WorkoutPlan[]> {
  try {
    const { data, error } = await supabase
      .from('workout_plans')
      .select('*')
      .eq('user_id', userId);
    
    if (error) throw error;
    return data || [];
  } catch (error) {
    console.error('Error fetching workout plans:', error);
    throw error;
  }
}

export async function updateWorkoutPlan(planId: string, updates: Partial<WorkoutPlan>): Promise<WorkoutPlan> {
  try {
    // Make a deep copy to avoid modifying the original object
    const updateData = { ...updates };
    
    // Ensure exercises only include name and sets (no weight/reps)
    if (updateData.exercises) {
      updateData.exercises = updateData.exercises.map(ex => ({
        id: ex.id,
        name: ex.name,
        sets: ex.sets
      }));
    }
    
    const { data, error } = await supabase
      .from('workout_plans')
      .update({
        ...updateData,
        updated_at: new Date().toISOString(),
      })
      .eq('id', planId)
      .select()
      .single();
    
    if (error) throw error;
    return data;
  } catch (error) {
    console.error('Error updating workout plan:', error);
    throw error;
  }
}

export async function deleteWorkoutPlan(planId: string): Promise<void> {
  try {
    const { error } = await supabase
      .from('workout_plans')
      .delete()
      .eq('id', planId);
    
    if (error) throw error;
  } catch (error) {
    console.error('Error deleting workout plan:', error);
    throw error;
  }
}

// Workout session functions
export async function createWorkout(workoutData: Omit<Workout, 'id' | 'created_at'>, exercisesData?: any[]): Promise<Workout> {
  try {
    // Include the exercises array in the workout data (with full details)
    const fullWorkoutData = {
      ...workoutData,
      exercises: exercisesData?.map(ex => ({
        id: ex.id,
        name: ex.name,
        sets: ex.sets,
        setDetails: ex.setDetails || []
      }))
    };
    
    // 1. Create the workout entry with exercises included (assuming the column exists)
    const { data, error } = await supabase
      .from('workouts')
      .insert(fullWorkoutData)
      .select()
      .single();
    
    if (error) {
      console.error('Error inserting workout:', error);
      throw error;
    }
    
    return data;
  } catch (error) {
    console.error('Error creating workout session:', error);
    throw error;
  }
}

export async function getWorkouts(userId: string, workoutPlanId?: string): Promise<Workout[]> {
  try {
    let query = supabase
      .from('workouts')
      .select('*')
      .eq('user_id', userId);
    
    if (workoutPlanId) {
      query = query.eq('workout_plan_id', workoutPlanId);
    }
    
    const { data, error } = await query.order('date', { ascending: false });
    
    if (error) throw error;
    return data || [];
  } catch (error) {
    console.error('Error fetching workouts:', error);
    throw error;
  }
}

export async function updateWorkout(workoutId: string, updates: Partial<Workout>): Promise<Workout> {
  try {
    const { data, error } = await supabase
      .from('workouts')
      .update(updates)
      .eq('id', workoutId)
      .select()
      .single();
    
    if (error) throw error;
    return data;
  } catch (error) {
    console.error('Error updating workout:', error);
    throw error;
  }
}

export async function deleteWorkout(workoutId: string): Promise<void> {
  try {
    const { error } = await supabase
      .from('workouts')
      .delete()
      .eq('id', workoutId);
    
    if (error) throw error;
  } catch (error) {
    console.error('Error deleting workout:', error);
    throw error;
  }
}<|MERGE_RESOLUTION|>--- conflicted
+++ resolved
@@ -383,32 +383,6 @@
   }
 }
 
-<<<<<<< HEAD
-  const { data, error } = await supabase
-    .from('nutrition_settings')
-    .select('*')
-    .eq('user_id', userData.user.id)
-    .single();
-  if (error) throw error;
-  return data;
-}
-
-export async function updateNutritionSettings(updates: Partial<Omit<NutritionSettings, 'user_id' | 'updated_at'>>) {
-  const { data: userData, error: userError } = await supabase.auth.getUser();
-  if (userError || !userData.user) throw new Error('User not authenticated');
-
-  const { data, error } = await supabase
-    .from('nutrition_settings')
-    .update({
-      ...updates,
-      updated_at: new Date().toISOString(),
-    })
-    .eq('user_id', userData.user.id)
-    .select()
-    .single();
-  if (error) throw error;
-  return data;
-=======
 // Nutrition Settings functions with enhanced authentication
 export async function getNutritionSettings(): Promise<NutritionSettings> {
   try {
@@ -456,7 +430,6 @@
     console.error('Failed to update nutrition settings:', error);
     throw error;
   }
->>>>>>> 072de164
 }
 
 // Meal tracking functions
@@ -524,21 +497,13 @@
   sevenDaysAgo.setHours(0, 0, 0, 0); // Start of day 7 days ago
 
   const { data, error } = await supabase
-<<<<<<< HEAD
-    .from('meals')
-    .select('consumed_at, calories')
-    .eq('user_id', userData.user.id)
-    .gte('consumed_at', new Date(Date.now() - 7 * 24 * 60 * 60 * 1000).toISOString())
-    .order('consumed_at', { ascending: true });
-=======
       .from('meals')
       .select('consumed_at, calories, meal_type')
       .eq('user_id', userData.user.id)
       .gte('consumed_at', sevenDaysAgo.toISOString())
       .lte('consumed_at', today.toISOString())
       .order('consumed_at', { ascending: true });
-
->>>>>>> 072de164
+  
   if (error) throw error;
 
   // Group meals by date and sum calories
