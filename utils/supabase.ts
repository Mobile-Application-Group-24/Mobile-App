--- conflicted
+++ resolved
@@ -68,7 +68,6 @@
   };
 }
 
-<<<<<<< HEAD
 export interface MealTime {
   name: string;
   time: string;
@@ -93,7 +92,7 @@
   meal_type: 'breakfast' | 'lunch' | 'dinner' | 'snacks' | 'water';
   consumed_at: string;
   created_at: string;
-=======
+
 // Interface for group invitations
 export interface GroupInvitation {
   id: string;
@@ -105,7 +104,6 @@
   is_active: boolean;
   uses_left: number | null; // null means unlimited uses
   group?: Group;
->>>>>>> 8d9364d1
 }
 
 // Profile functions
@@ -307,7 +305,6 @@
   if (error) throw error;
 }
 
-<<<<<<< HEAD
 // Nutrition Settings functions
 export async function getNutritionSettings(): Promise<NutritionSettings> {
   const { data: userData, error: userError } = await supabase.auth.getUser();
@@ -422,7 +419,7 @@
     date,
     calories,
   }));
-=======
+
 // Invitation functions
 export const createGroupInvitation = async (groupId: string, options: { expiresIn?: number, maxUses?: number } = {}) => {
   try {
@@ -575,5 +572,4 @@
   
   if (error) throw error;
   return data;
->>>>>>> 8d9364d1
 }