--- conflicted
+++ resolved
@@ -1,9 +1,5 @@
 import React, { useState, useEffect } from 'react';
-<<<<<<< HEAD
 import { View, Text, StyleSheet, ScrollView, TouchableOpacity, TextInput, Platform, StatusBar, SafeAreaView, KeyboardAvoidingView, Keyboard, TouchableWithoutFeedback } from 'react-native';
-=======
-import { View, Text, StyleSheet, ScrollView, TouchableOpacity, TextInput, Platform, StatusBar, SafeAreaView, Alert, ActivityIndicator } from 'react-native';
->>>>>>> 8800a58e
 import { useLocalSearchParams, useRouter } from 'expo-router';
 import { X, Clock, ChartBar as BarChart3, Star, Plus, MoveVertical as MoreVertical, CalendarClock, Scale, File as FileEdit, Dumbbell, Trash } from 'lucide-react-native';
 import { format, parseISO } from 'date-fns';
@@ -194,7 +190,6 @@
   }
 
   return (
-<<<<<<< HEAD
     <KeyboardAvoidingView 
       behavior="padding"
       style={{ flex: 1 }}
@@ -217,63 +212,6 @@
                 <TouchableOpacity style={styles.headerButton} activeOpacity={0.7}>
                   <MoreVertical size={24} color="#007AFF" />
                 </TouchableOpacity>
-=======
-    <SafeAreaView style={styles.container}>
-      <StatusBar barStyle="dark-content" backgroundColor="#FFFFFF" />
-      <ScrollView style={styles.content}>
-        <View style={styles.header}>
-          <TouchableOpacity onPress={() => router.back()} style={styles.closeButton} activeOpacity={0.7}>
-            <X size={24} color="#007AFF" />
-          </TouchableOpacity>
-          <Text style={styles.date}>{format(parseISO(workout.date), 'dd. MMMM')}</Text>
-          <View style={styles.headerActions}>
-            <TouchableOpacity style={styles.headerButton} activeOpacity={0.7}>
-              <Clock size={24} color="#007AFF" />
-            </TouchableOpacity>
-            <TouchableOpacity style={styles.headerButton} activeOpacity={0.7}>
-              <MoreVertical size={24} color="#007AFF" />
-            </TouchableOpacity>
-          </View>
-        </View>
-
-        <View style={styles.workoutInfo}>
-          <Text style={styles.workoutName}>{workout.title}</Text>
-          
-          <View style={styles.infoGrid}>
-            <View style={styles.infoCard}>
-              <View style={styles.infoIconContainer}>
-                <CalendarClock size={20} color="#007AFF" />
-              </View>
-              <View style={styles.infoContent}>
-                <Text style={styles.infoLabel}>Date</Text>
-                <Text style={styles.infoValue}>
-                  {format(parseISO(workout.date), 'MMM d, yyyy')}
-                </Text>
-              </View>
-            </View>
-
-            <View style={styles.infoCard}>
-              <View style={styles.infoIconContainer}>
-                <Clock size={20} color="#34C759" />
-              </View>
-              <View style={styles.infoContent}>
-                <Text style={styles.infoLabel}>Duration</Text>
-                <Text style={styles.infoValue}>
-                  {workout.duration_minutes} min
-                </Text>
-              </View>
-            </View>
-
-            <View style={styles.infoCard}>
-              <View style={styles.infoIconContainer}>
-                <Dumbbell size={20} color="#FF9500" />
-              </View>
-              <View style={styles.infoContent}>
-                <Text style={styles.infoLabel}>Exercises</Text>
-                <Text style={styles.infoValue}>
-                  {workout.exercises.length}
-                </Text>
->>>>>>> 8800a58e
               </View>
             </View>
 
@@ -316,7 +254,6 @@
               </View>
             </View>
 
-<<<<<<< HEAD
             {exercises.length === 0 ? (
               <View style={styles.emptyState}>
                 <Dumbbell size={48} color="#8E8E93" />
@@ -373,45 +310,6 @@
                           </Text>
                         </TouchableOpacity>
                       </View>
-=======
-        {exercises.length === 0 ? (
-          <View style={styles.emptyState}>
-            <Dumbbell size={48} color="#8E8E93" />
-            <Text style={styles.emptyStateText}>No exercises found</Text>
-            <Text style={styles.emptyStateSubtext}>
-              This workout doesn't have any exercises yet
-            </Text>
-          </View>
-        ) : (
-          exercises.map((exercise, exerciseIndex) => (
-            <View key={exerciseIndex} style={styles.exerciseCard}>
-              <Text style={styles.exerciseName}>{exercise.name}</Text>
-              {exercise.sets.map((set, setIndex) => (
-                <View key={setIndex} style={styles.setContainer}>
-                  <View style={styles.setNumber}>
-                    <Text style={styles.setNumberText}>{setIndex + 1}</Text>
-                  </View>
-                  <View style={styles.setInputs}>
-                    <View style={styles.inputGroup}>
-                      <Text style={styles.inputLabel}>Weight</Text>
-                      <TextInput
-                        style={styles.input}
-                        keyboardType="numeric"
-                        value={set.weight}
-                        onChangeText={(text) => updateSet(exercise.id, set.id, 'weight', text)}
-                        placeholder="kg"
-                      />
-                    </View>
-                    <View style={styles.inputGroup}>
-                      <Text style={styles.inputLabel}>Reps</Text>
-                      <TextInput
-                        style={styles.input}
-                        keyboardType="numeric"
-                        value={set.reps}
-                        onChangeText={(text) => updateSet(exercise.id, set.id, 'reps', text)}
-                        placeholder="#"
-                      />
->>>>>>> 8800a58e
                     </View>
                   ))}
 
