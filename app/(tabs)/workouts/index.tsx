import React, { useState, useEffect, useCallback } from 'react';
import { View, Text, StyleSheet, ScrollView, TouchableOpacity, ActivityIndicator, StatusBar, SafeAreaView, Alert, Platform } from 'react-native';
import { Plus, Star, Play, Clock, Calendar, Dumbbell, Trash2 } from 'lucide-react-native';
import { useRouter, useFocusEffect } from 'expo-router';
import { getWorkouts, Workout, deleteWorkout } from '@/utils/workout';
import { useSession } from '@/utils/auth';
import { format, parseISO } from 'date-fns';
import { Swipeable } from 'react-native-gesture-handler';

export default function WorkoutsScreen() {
  const router = useRouter();
  const { session } = useSession();
  const [showOwnWorkouts, setShowOwnWorkouts] = useState(true);
  const [currentStreak, setCurrentStreak] = useState(5);
  const [workouts, setWorkouts] = useState<Workout[]>([]);
  const [isLoading, setIsLoading] = useState(true);
  const [error, setError] = useState<string | null>(null);
  const [todaysWorkout, setTodaysWorkout] = useState<{
    id?: string;
    isRestDay: boolean;
    name: string;
    duration: string;
  }>({
    isRestDay: true,
    name: 'Rest Day',
    duration: '0 min',
  });

  const getCurrentDayOfWeek = (): string => {
    return new Date().toLocaleDateString('en-US', { weekday: 'long' });
  };

  const loadWorkouts = async () => {
    try {
      setIsLoading(true);
      setError(null);
      if (!session?.user?.id) {
        setError('User not authenticated');
        setWorkouts([]);
        return;
      }

      const data = await getWorkouts(session.user.id);
      setWorkouts(data);
      console.log(`Loaded ${data.length} workouts for user ${session.user.id}`);

      const currentDay = getCurrentDayOfWeek();
      const workoutForToday = data.find(
        w => w.day_of_week === currentDay && w.workout_type === 'split'
      );

      if (workoutForToday) {
        setTodaysWorkout({
          id: workoutForToday.id,
          isRestDay: false,
          name: workoutForToday.title,
          duration: `${workoutForToday.duration_minutes} min`,
        });
        console.log(`Found today's workout: ${workoutForToday.title}`);
      } else {
        setTodaysWorkout({
          isRestDay: true,
          name: 'Rest Day',
          duration: '0 min',
        });
        console.log(`No workout found for ${currentDay}, it's a rest day`);
      }
    } catch (error) {
      console.error('Error loading workouts:', error);
      setError('Failed to load workouts. Please try again.');
    } finally {
      setIsLoading(false);
    }
  };

  const handleStartWorkout = () => {
    if (todaysWorkout.isRestDay) {
<<<<<<< HEAD
      console.log('Starting rest day activities');
    } else {
      console.log('Starting workout:', todaysWorkout.name);
    }
  };

  const handleDeleteWorkout = (workoutId: string) => {
    Alert.alert(
      'Delete Workout',
      'Are you sure you want to delete this workout?',
      [
        { text: 'Cancel', style: 'cancel' },
        {
          text: 'Delete',
          style: 'destructive',
          onPress: async () => {
            try {
              await deleteWorkout(workoutId);
              setWorkouts(prev => prev.filter(w => w.id !== workoutId));
            } catch (error) {
              Alert.alert('Error', 'Failed to delete workout');
            }
          },
        },
      ]
    );
  };

  const renderRightActions = (workoutId: string) => {
    return (
      <TouchableOpacity
        style={styles.deleteAction}
        onPress={() => handleDeleteWorkout(workoutId)}
      >
        <Trash2 size={20} color="#FFFFFF" />
        <Text style={styles.deleteActionText}>Delete</Text>
      </TouchableOpacity>
    );
  };

  const renderWorkoutList = () => {
    if (error) {
      return (
        <View style={styles.emptyState}>
          <Text style={styles.emptyStateText}>{error}</Text>
          {session?.user && (
            <TouchableOpacity style={styles.createButton} onPress={loadWorkouts}>
              <Text style={styles.createButtonText}>Try Again</Text>
            </TouchableOpacity>
          )}
        </View>
      );
    }

    if (isLoading) {
      return (
        <View style={styles.loadingContainer}>
          <ActivityIndicator size="large" color="#007AFF" />
        </View>
      );
    }

    if (workouts.length === 0) {
      return (
        <View style={styles.emptyState}>
          <Dumbbell size={64} color="#CCCCCC" />
          <Text style={styles.emptyText}>No workouts yet</Text>
          <Text style={styles.emptySubtext}>
            Create your first workout to get started!
          </Text>
        </View>
=======
      console.log('Today is a rest day');
      Alert.alert(
        "Rest Day",
        "Today is your rest day. Take time to recover and prepare for your next workout.",
        [{ text: "OK", style: "default" }]
>>>>>>> ed2c83b4
      );
    } else if (todaysWorkout.id) {
      console.log('Starting workout:', todaysWorkout.name);
      router.push(`/workouts/${todaysWorkout.id}`);
    }
<<<<<<< HEAD

    return workouts.map((workout) => (
      <Swipeable
        key={workout.id}
        renderRightActions={() => renderRightActions(workout.id)}
        rightThreshold={40}
      >
        <TouchableOpacity
          style={styles.planCard}
          onPress={() => router.push(`/workouts/${workout.id}`)}
        >
          <View style={styles.planInfo}>
            <Text style={styles.planName}>{workout.title}</Text>
            <View style={styles.planDetails}>
              <View style={styles.detailItem}>
                <Calendar size={14} color="#8E8E93" />
                <Text style={styles.detailText}>
                  {format(parseISO(workout.date), 'MMM d, yyyy')}
                </Text>
              </View>
              
              <View style={styles.detailItem}>
                <Clock size={14} color="#8E8E93" />
                <Text style={styles.detailText}>
                  {workout.duration_minutes} min
                </Text>
              </View>
              
              <View style={styles.detailItem}>
                <Dumbbell size={14} color="#8E8E93" />
                <Text style={styles.detailText}>
                  {workout.exercises.length} exercises
                </Text>
              </View>
            </View>
          </View>
        </TouchableOpacity>
      </Swipeable>
    ));
=======
>>>>>>> ed2c83b4
  };

  useFocusEffect(
    useCallback(() => {
      if (session?.user?.id) {
        loadWorkouts();
      }
    }, [session?.user?.id])
  );

  useEffect(() => {
    if (session?.user?.id) {
      loadWorkouts();
    } else {
      setIsLoading(false);
      setError('Please log in to view your workouts');
    }
  }, [session?.user?.id]);

  return (
    <SafeAreaView style={[styles.container, Platform.OS === 'ios' && { paddingTop: 0 }]}>
      <StatusBar barStyle="dark-content" backgroundColor="#FFFFFF" />
      {Platform.OS === 'android' && <View style={styles.safeArea} />}
      <ScrollView style={styles.container}>
        <View style={styles.todaySection}>
          <View style={styles.todayHeader}>
            <Text style={styles.todayTitle}>Today's Workout</Text>
            <Text style={styles.todayDate}>
              {new Date().toLocaleDateString('en-US', { weekday: 'long', month: 'long', day: 'numeric' })}
            </Text>
          </View>

          {isLoading ? (
            <ActivityIndicator size="small" color="#007AFF" style={{ marginVertical: 16 }} />
          ) : (
            <>
              <View style={styles.workoutInfo}>
                <Text style={styles.workoutName}>
                  {todaysWorkout.isRestDay ? 'Rest Day' : todaysWorkout.name}
                </Text>
                {!todaysWorkout.isRestDay && (
                  <Text style={styles.workoutDuration}>{todaysWorkout.duration}</Text>
                )}
                {todaysWorkout.isRestDay && (
                  <Text style={styles.workoutDuration}>Recovery and muscle growth</Text>
                )}
              </View>

              <TouchableOpacity 
                style={[
                  styles.startButton,
                  todaysWorkout.isRestDay && styles.startButtonRest
                ]}
                onPress={handleStartWorkout}
                activeOpacity={0.7}
              >
                <Play size={24} color="#FFFFFF" />
                <Text style={styles.startButtonText}>
                  {todaysWorkout.isRestDay ? 'View Recovery Tips' : 'Start Workout'}
                </Text>
              </TouchableOpacity>
            </>
          )}
        </View>

        <View style={styles.streakSection}>
          <View style={styles.streakHeader}>
            <Text style={styles.streakTitle}>Current Streak</Text>
            <Text style={styles.streakCount}>{currentStreak} days</Text>
          </View>
          <View style={styles.streakBar}>
            <View style={[styles.streakProgress, { width: `${(currentStreak / 7) * 100}%` }]} />
          </View>
          <Text style={styles.streakMotivation}>
            {currentStreak === 7 
              ? "You're on fire! 🔥" 
              : `${7 - currentStreak} more days until your next achievement!`}
          </Text>
        </View>

        <View style={styles.section}>
          <Text style={styles.sectionTitle}>Your Workout Plans</Text>

          <View style={styles.buttonContainer}>
            <TouchableOpacity 
              style={styles.createButton}
              onPress={() => router.push('/workouts/create')}
              activeOpacity={0.7}
            >
              <Plus size={24} color="#FFFFFF" />
              <Text style={styles.createButtonText}>Create New Plan</Text>
            </TouchableOpacity>

            <TouchableOpacity 
              style={[styles.filterButton, showOwnWorkouts && styles.filterButtonActive]}
              onPress={() => setShowOwnWorkouts(!showOwnWorkouts)}
              activeOpacity={0.7}
            >
              <Star size={24} color={showOwnWorkouts ? "#FFFFFF" : "#007AFF"} />
            </TouchableOpacity>
          </View>

          {isLoading ? (
            <View style={styles.loadingContainer}>
              <ActivityIndicator size="large" color="#007AFF" />
            </View>
          ) : workouts.length === 0 ? (
            <View style={styles.emptyState}>
              <Text style={styles.emptyStateText}>No workout plans yet</Text>
              <Text style={styles.emptyStateText}>
                Create your first workout plan to get started!
              </Text>
            </View>
          ) : (
            workouts.map((plan) => (
              <Swipeable
                key={plan.id}
                renderRightActions={() => renderRightActions(plan.id)}
                rightThreshold={40}
              >
<<<<<<< HEAD
                <TouchableOpacity
                  style={styles.planCard}
                  onPress={() => router.push(`/workouts/${plan.id}`)}
                >
                  <View style={styles.planInfo}>
                    <Text style={styles.planName}>{plan.title}</Text>
                    <Text style={styles.planDetails}>
                      {plan.exercises.length} exercises
                    </Text>
                  </View>
                </TouchableOpacity>
              </Swipeable>
=======
                <View style={styles.planInfo}>
                  <View style={styles.planNameRow}>
                    <Text style={styles.planName}>{plan.title}</Text>
                    <View style={[
                      styles.typeTag, 
                      plan.workout_type === 'split' ? styles.splitTag : styles.customTag
                    ]}>
                      <Text style={[
                        styles.typeTagText,
                        plan.workout_type === 'split' ? { color: '#007AFF' } : { color: '#FF9F0A' }
                      ]}>
                        {plan.workout_type === 'split' ? 'Split' : 'Custom'}
                      </Text>
                    </View>
                  </View>
                  <View style={styles.planDetails}>
                    <View style={styles.detailItem}>
                      <Dumbbell size={14} color="#8E8E93" />
                      <Text style={styles.detailText}>{plan.exercises.length} exercises</Text>
                    </View>
                  </View>
                </View>
              </TouchableOpacity>
>>>>>>> ed2c83b4
            ))
          )}
        </View>
      </ScrollView>
    </SafeAreaView>
  );
}

const styles = StyleSheet.create({
  container: {
    flex: 1,
    backgroundColor: '#F2F2F7',
  },
  safeArea: {
    height: Platform.OS === 'android' ? StatusBar.currentHeight : 0,
    backgroundColor: '#FFFFFF',
  },
  todaySection: {
    backgroundColor: '#FFFFFF',
    margin: 16,
    padding: 20,
    borderRadius: 12,
    shadowColor: '#000',
    shadowOffset: { width: 0, height: 2 },
    shadowOpacity: 0.1,
    shadowRadius: 4,
    elevation: 2,
  },
  todayHeader: {
    marginBottom: 12,
  },
  todayTitle: {
    fontSize: 22,
    fontWeight: 'bold',
    marginBottom: 4,
  },
  todayDate: {
    fontSize: 16,
    color: '#8E8E93',
  },
  workoutInfo: {
    marginBottom: 16,
  },
  workoutName: {
    fontSize: 20,
    fontWeight: '600',
    marginBottom: 4,
  },
  workoutDuration: {
    fontSize: 16,
    color: '#8E8E93',
  },
  startButton: {
    backgroundColor: '#007AFF',
    flexDirection: 'row',
    alignItems: 'center',
    justifyContent: 'center',
    padding: 16,
    borderRadius: 12,
    gap: 8,
    shadowColor: '#000',
    shadowOffset: { width: 0, height: 2 },
    shadowOpacity: 0.1,
    shadowRadius: 4,
    elevation: 2,
  },
  startButtonRest: {
    backgroundColor: '#34C759',
  },
  startButtonText: {
    color: '#FFFFFF',
    fontSize: 16,
    fontWeight: '600',
  },
  streakSection: {
    backgroundColor: '#FFFFFF',
    padding: 20,
    margin: 16,
    borderRadius: 12,
    shadowColor: '#000',
    shadowOffset: { width: 0, height: 2 },
    shadowOpacity: 0.1,
    shadowRadius: 4,
  },
  streakHeader: {
    flexDirection: 'row',
    justifyContent: 'space-between',
    alignItems: 'center',
    marginBottom: 16,
  },
  streakTitle: {
    fontSize: 18,
    fontWeight: '600',
    color: '#1C1C1E',
  },
  streakCount: {
    fontSize: 18,
    fontWeight: 'bold',
    color: '#34C759',
  },
  streakBar: {
    height: 8,
    backgroundColor: '#F2F2F7',
    borderRadius: 4,
    overflow: 'hidden',
    marginBottom: 12,
  },
  streakProgress: {
    height: '100%',
    backgroundColor: '#34C759',
    borderRadius: 4,
  },
  streakMotivation: {
    fontSize: 14,
    color: '#8E8E93',
    textAlign: 'center',
  },
  section: {
    padding: 16,
  },
  sectionTitle: {
    fontSize: 22,
    fontWeight: 'bold',
    marginBottom: 16,
  },
  buttonContainer: {
    flexDirection: 'row',
    gap: 12,
    marginBottom: 16,
  },
  createButton: {
    flex: 1,
    backgroundColor: '#007AFF',
    flexDirection: 'row',
    alignItems: 'center',
    justifyContent: 'center',
    padding: 16,
    borderRadius: 12,
    shadowColor: '#000',
    shadowOffset: { width: 0, height: 2 },
    shadowOpacity: 0.1,
    shadowRadius: 4,
    elevation: 2,
  },
  createButtonText: {
    color: '#FFFFFF',
    fontSize: 16,
    fontWeight: '600',
    marginLeft: 8,
  },
  filterButton: {
    width: 56,
    height: 56,
    backgroundColor: '#F2F2F7',
    justifyContent: 'center',
    alignItems: 'center',
    borderRadius: 12,
    shadowColor: '#000',
    shadowOffset: { width: 0, height: 1 },
    shadowOpacity: 0.05,
    shadowRadius: 3,
    elevation: 1,
  },
  filterButtonActive: {
    backgroundColor: '#007AFF',
  },
  planCard: {
    backgroundColor: '#FFFFFF',
    padding: 16,
    borderRadius: 12,
    marginBottom: 12,
  },
  planInfo: {
    flex: 1,
  },
  planNameRow: {
    flexDirection: 'row',
    justifyContent: 'space-between',
    alignItems: 'center',
    marginBottom: 4,
  },
  planName: {
    fontSize: 18,
    fontWeight: '600',
  },
  typeTag: {
    paddingHorizontal: 8,
    paddingVertical: 2,
    borderRadius: 10,
  },
  splitTag: {
    backgroundColor: '#007AFF20',
  },
  customTag: {
    backgroundColor: '#FF9F0A20',
  },
  typeTagText: {
    fontSize: 12,
    fontWeight: '500',
  },
  detailItem: {
    flexDirection: 'row',
    alignItems: 'center',
    marginRight: 12,
  },
  detailText: {
    fontSize: 14,
    color: '#8E8E93',
    marginLeft: 4,
  },
  planDetails: {
    flexDirection: 'row',
    marginTop: 8,
  },
  loadingContainer: {
    padding: 32,
    alignItems: 'center',
  },
  emptyState: {
    padding: 32,
    alignItems: 'center',
    backgroundColor: '#F2F2F7',
    borderRadius: 12,
    marginTop: 16,
  },
  emptyStateText: {
    fontSize: 18,
    fontWeight: '600',
    color: '#8E8E93',
  },
  emptyText: {
    fontSize: 18,
    fontWeight: '600',
    color: '#8E8E93',
    marginTop: 16,
  },
  emptySubtext: {
    fontSize: 14,
    color: '#8E8E93',
    textAlign: 'center',
    marginTop: 8,
  },
  deleteAction: {
    backgroundColor: '#FF3B30',
    width: 80,
    height: 80,  // Feste Höhe
    justifyContent: 'center',
    alignItems: 'center',
    borderTopRightRadius: 12,
    borderBottomRightRadius: 12,
    flexDirection: 'column',
    gap: 4,
    marginBottom: 12,  // Gleicher Abstand wie die Karte
  },
  deleteActionText: {
    color: '#FFFFFF',
    fontSize: 12,
    fontWeight: '600',
  },
});<|MERGE_RESOLUTION|>--- conflicted
+++ resolved
@@ -75,9 +75,13 @@
 
   const handleStartWorkout = () => {
     if (todaysWorkout.isRestDay) {
-<<<<<<< HEAD
-      console.log('Starting rest day activities');
-    } else {
+      console.log('Today is a rest day');
+      Alert.alert(
+        "Rest Day",
+        "Today is your rest day. Take time to recover and prepare for your next workout.",
+        [{ text: "OK", style: "default" }]
+      );
+    } else if (todaysWorkout.id) {
       console.log('Starting workout:', todaysWorkout.name);
     }
   };
@@ -147,19 +151,8 @@
             Create your first workout to get started!
           </Text>
         </View>
-=======
-      console.log('Today is a rest day');
-      Alert.alert(
-        "Rest Day",
-        "Today is your rest day. Take time to recover and prepare for your next workout.",
-        [{ text: "OK", style: "default" }]
->>>>>>> ed2c83b4
       );
-    } else if (todaysWorkout.id) {
-      console.log('Starting workout:', todaysWorkout.name);
-      router.push(`/workouts/${todaysWorkout.id}`);
     }
-<<<<<<< HEAD
 
     return workouts.map((workout) => (
       <Swipeable
@@ -199,8 +192,6 @@
         </TouchableOpacity>
       </Swipeable>
     ));
-=======
->>>>>>> ed2c83b4
   };
 
   useFocusEffect(
@@ -321,7 +312,6 @@
                 renderRightActions={() => renderRightActions(plan.id)}
                 rightThreshold={40}
               >
-<<<<<<< HEAD
                 <TouchableOpacity
                   style={styles.planCard}
                   onPress={() => router.push(`/workouts/${plan.id}`)}
@@ -334,31 +324,6 @@
                   </View>
                 </TouchableOpacity>
               </Swipeable>
-=======
-                <View style={styles.planInfo}>
-                  <View style={styles.planNameRow}>
-                    <Text style={styles.planName}>{plan.title}</Text>
-                    <View style={[
-                      styles.typeTag, 
-                      plan.workout_type === 'split' ? styles.splitTag : styles.customTag
-                    ]}>
-                      <Text style={[
-                        styles.typeTagText,
-                        plan.workout_type === 'split' ? { color: '#007AFF' } : { color: '#FF9F0A' }
-                      ]}>
-                        {plan.workout_type === 'split' ? 'Split' : 'Custom'}
-                      </Text>
-                    </View>
-                  </View>
-                  <View style={styles.planDetails}>
-                    <View style={styles.detailItem}>
-                      <Dumbbell size={14} color="#8E8E93" />
-                      <Text style={styles.detailText}>{plan.exercises.length} exercises</Text>
-                    </View>
-                  </View>
-                </View>
-              </TouchableOpacity>
->>>>>>> ed2c83b4
             ))
           )}
         </View>
