--- conflicted
+++ resolved
@@ -1,11 +1,6 @@
 import React, { useState, useEffect } from 'react';
-<<<<<<< HEAD
-import { View, Text, StyleSheet, ScrollView, TouchableOpacity, ActivityIndicator, Alert } from 'react-native';
+import { View, Text, StyleSheet, ScrollView, TouchableOpacity, ActivityIndicator, StatusBar, SafeAreaView, Alert, Platform } from 'react-native';
 import { Plus, Star, Play, Clock, Calendar, Dumbbell } from 'lucide-react-native';
-=======
-import { View, Text, StyleSheet, ScrollView, TouchableOpacity, ActivityIndicator, StatusBar, SafeAreaView, Platform } from 'react-native';
-import { Plus, Star, Play } from 'lucide-react-native';
->>>>>>> a1b0302d
 import { useRouter } from 'expo-router';
 import { getWorkouts, Workout } from '@/utils/workout';
 import { useSession } from '@/utils/auth';
@@ -164,11 +159,6 @@
           </TouchableOpacity>
         </View>
 
-<<<<<<< HEAD
-        {renderWorkoutList()}
-      </View>
-    </ScrollView>
-=======
         <View style={styles.streakSection}>
           <View style={styles.streakHeader}>
             <Text style={styles.streakTitle}>Current Streak</Text>
@@ -236,7 +226,6 @@
         </View>
       </ScrollView>
     </SafeAreaView>
->>>>>>> a1b0302d
   );
 }
 
