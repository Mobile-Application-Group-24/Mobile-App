import React, { useState, useRef, useEffect } from 'react';
<<<<<<< HEAD
import { View, Text, StyleSheet, ScrollView, TextInput, TouchableOpacity, KeyboardAvoidingView, Platform, Alert } from 'react-native';
import { Send, CheckCircle, ThumbsUp } from 'lucide-react-native';
=======
import { View, Text, StyleSheet, ScrollView, TextInput, TouchableOpacity, KeyboardAvoidingView, Platform, Alert, StatusBar, SafeAreaView } from 'react-native';
import { Send } from 'lucide-react-native';
>>>>>>> a1b0302d
import { sendMessageToDeepseek, updateNutritionData, addWorkoutEntry } from '@/utils/deepseek';
import { useSession } from '@/utils/auth';
import Markdown from 'react-native-markdown-display';

type Message = {
  id: string;
  text: string;
  isUser: boolean;
  timestamp: Date;
  role?: 'user' | 'assistant' | 'system';
  suggestions?: Suggestion[];
};

type Suggestion = {
  id: string;
  type: 'nutrition' | 'workout';
  title: string;
  data: any;
  accepted?: boolean;
};

export default function ChatScreen() {
  const { session, isLoading } = useSession();
  const [messages, setMessages] = useState<Message[]>([
    {
      id: '1',
      text: 'Hello! I\'m your AI fitness assistant. Ask me any questions about workouts, nutrition, or fitness in general. I can also update your fitness data if you ask me to.',
      isUser: false,
      timestamp: new Date(),
      role: 'assistant'
    },
  ]);
  const [inputText, setInputText] = useState('');
  const [isProcessing, setIsProcessing] = useState(false);
  const scrollViewRef = useRef<ScrollView>(null);

  const processResponseForSuggestions = (text: string): [string, Suggestion[]] => {
    const suggestions: Suggestion[] = [];
    let processedText = text;

    if (processedText.includes('DATA_UPDATE_NUTRITION:')) {
      const dataStart = processedText.indexOf('DATA_UPDATE_NUTRITION:');
      const dataEnd = processedText.indexOf('END_DATA_UPDATE', dataStart);

      if (dataStart >= 0 && dataEnd >= 0) {
        try {
          const jsonString = processedText.substring(dataStart + 22, dataEnd).trim();
          const nutritionData = JSON.parse(jsonString);

          suggestions.push({
            id: Date.now().toString(),
            type: 'nutrition',
            title: 'Update Nutrition Settings',
            data: nutritionData
          });

          processedText = processedText.replace(/DATA_UPDATE_NUTRITION:[\s\S]*?END_DATA_UPDATE/, '');
        } catch (error) {
          console.error('Error parsing nutrition data:', error);
        }
      }
    }

    if (processedText.includes('DATA_ADD_WORKOUT:')) {
      const dataStart = processedText.indexOf('DATA_ADD_WORKOUT:');
      const dataEnd = processedText.indexOf('END_DATA_ADD', dataStart);

      if (dataStart >= 0 && dataEnd >= 0) {
        try {
          const jsonString = processedText.substring(dataStart + 17, dataEnd).trim();
          const workoutData = JSON.parse(jsonString);

          suggestions.push({
            id: (Date.now() + 1).toString(),
            type: 'workout',
            title: `Add Workout: ${workoutData.title}`,
            data: workoutData
          });

          processedText = processedText.replace(/DATA_ADD_WORKOUT:[\s\S]*?END_DATA_ADD/, '');
        } catch (error) {
          console.error('Error parsing workout data:', error);
        }
      }
    }

    return [processedText, suggestions];
  };

  const handleAcceptSuggestion = async (messageId: string, suggestion: Suggestion) => {
    if (!session?.user?.id) {
      Alert.alert('Not logged in', 'Please log in to use this feature');
      return;
    }

    try {
      console.log(`Accepting suggestion: ${suggestion.type} - ${suggestion.title}`);

      if (suggestion.type === 'nutrition') {
        console.log('Updating nutrition with data:', suggestion.data);
        await updateNutritionData(session.user.id, suggestion.data);

        setMessages(prev =>
          prev.map(msg => {
            if (msg.id === messageId) {
              return {
                ...msg,
                suggestions: msg.suggestions?.map(s =>
                  s.id === suggestion.id ? { ...s, accepted: true } : s
                )
              };
            }
            return msg;
          })
        );

        const confirmMessage: Message = {
          id: Date.now().toString(),
          text: '✅ Your nutrition settings have been successfully updated!',
          isUser: false,
          timestamp: new Date(),
          role: 'assistant'
        };

        setMessages(prev => [...prev, confirmMessage]);
      } else if (suggestion.type === 'workout') {
        console.log('Adding workout with data:', suggestion.data);
        await addWorkoutEntry(session.user.id, suggestion.data);

        setMessages(prev =>
          prev.map(msg => {
            if (msg.id === messageId) {
              return {
                ...msg,
                suggestions: msg.suggestions?.map(s =>
                  s.id === suggestion.id ? { ...s, accepted: true } : s
                )
              };
            }
            return msg;
          })
        );

        const confirmMessage: Message = {
          id: Date.now().toString(),
          text: `✅ Your workout "${suggestion.data.title}" has been successfully added!`,
          isUser: false,
          timestamp: new Date(),
          role: 'assistant'
        };

        setMessages(prev => [...prev, confirmMessage]);
      }
    } catch (error) {
      console.error('Error accepting suggestion:', error);
      Alert.alert('Error', `Failed to process your request: ${error instanceof Error ? error.message : 'Unknown error'}`);
    }
  };

  const handleSend = async () => {
    if (!inputText.trim() || isProcessing) return;

    if (!session?.user?.id) {
      Alert.alert('Not logged in', 'Please log in to use the AI assistant');
      return;
    }

    setIsProcessing(true);

    const userMessage: Message = {
      id: Date.now().toString(),
      text: inputText.trim(),
      isUser: true,
      timestamp: new Date(),
      role: 'user'
    };

    setMessages(prev => [...prev, userMessage]);
    setInputText('');

    try {
      const formattedMessages = messages
        .filter(msg => msg.role)
        .concat(userMessage)
        .map(msg => ({
          role: msg.role as 'user' | 'assistant' | 'system',
          content: msg.text
        }));

      const response = await sendMessageToDeepseek(formattedMessages, session.user.id);

      const [processedText, suggestions] = processResponseForSuggestions(response);

      const aiResponse: Message = {
        id: (Date.now() + 1).toString(),
        text: processedText,
        isUser: false,
        timestamp: new Date(),
        role: 'assistant',
        suggestions: suggestions.length > 0 ? suggestions : undefined
      };

      setMessages(prev => [...prev, aiResponse]);
    } catch (error) {
      console.error('Error sending message to Deepseek:', error);

      const errorResponse: Message = {
        id: (Date.now() + 1).toString(),
        text: 'Sorry, I encountered an error. Please try again later.',
        isUser: false,
        timestamp: new Date(),
        role: 'assistant'
      };

      setMessages(prev => [...prev, errorResponse]);
    } finally {
      setIsProcessing(false);
      scrollViewRef.current?.scrollToEnd({ animated: true });
    }
  };

  return (
<<<<<<< HEAD
    <KeyboardAvoidingView 
      behavior={Platform.OS === 'ios' ? 'padding' : 'height'}
      style={styles.container}
      keyboardVerticalOffset={Platform.OS === 'ios' ? 90 : 0}
    >
      <ScrollView
        ref={scrollViewRef}
        style={styles.chatContainer}
        onContentSizeChange={() => scrollViewRef.current?.scrollToEnd({ animated: true })}
      >
        {messages.map((message) => (
          <View key={message.id}>
            <View
              style={[
                styles.messageContainer,
                message.isUser ? styles.userMessage : styles.aiMessage,
              ]}
            >
=======
    <SafeAreaView style={styles.container}>
      <StatusBar barStyle="dark-content" backgroundColor="#FFFFFF" />
      <KeyboardAvoidingView 
        behavior={Platform.OS === 'ios' ? 'padding' : 'height'}
        style={styles.container}
        keyboardVerticalOffset={Platform.OS === 'ios' ? 90 : 0}>
        <ScrollView
          ref={scrollViewRef}
          style={styles.chatContainer}
          onContentSizeChange={() => scrollViewRef.current?.scrollToEnd({ animated: true })}>
          {messages.map((message) => (
            <View
              key={message.id}
              style={[
                styles.messageContainer,
                message.isUser ? styles.userMessage : styles.aiMessage,
              ]}>
>>>>>>> a1b0302d
              {message.isUser ? (
                <Text style={[
                  styles.messageText,
                  styles.userMessageText,
                ]}>
                  {message.text}
                </Text>
              ) : (
                <Markdown
<<<<<<< HEAD
                  style={markdownStyles}
                >
=======
                  style={markdownStyles}>
>>>>>>> a1b0302d
                  {message.text}
                </Markdown>
              )}
              <Text style={[
                styles.timestamp,
                message.isUser ? styles.userTimestamp : styles.aiTimestamp,
              ]}>
                {message.timestamp.toLocaleTimeString([], { hour: '2-digit', minute: '2-digit' })}
              </Text>
            </View>
<<<<<<< HEAD
            
            {message.suggestions && message.suggestions.length > 0 && (
              <View style={styles.suggestionsContainer}>
                {message.suggestions.map((suggestion) => (
                  <View key={suggestion.id} style={styles.suggestionCard}>
                    <View style={styles.suggestionHeader}>
                      <Text style={styles.suggestionType}>
                        {suggestion.type === 'nutrition' ? '🍎 Nutrition' : '💪 Workout'}
                      </Text>
                      <Text style={styles.suggestionTitle}>{suggestion.title}</Text>
                    </View>
                    
                    {suggestion.accepted ? (
                      <View style={styles.acceptedContainer}>
                        <CheckCircle size={18} color="#34C759" />
                        <Text style={styles.acceptedText}>Applied</Text>
                      </View>
                    ) : (
                      <TouchableOpacity 
                        style={styles.acceptButton}
                        onPress={() => handleAcceptSuggestion(message.id, suggestion)}
                      >
                        <ThumbsUp size={18} color="#FFFFFF" />
                        <Text style={styles.acceptButtonText}>Apply Changes</Text>
                      </TouchableOpacity>
                    )}
                  </View>
                ))}
              </View>
            )}
          </View>
        ))}
        
        {isProcessing && (
          <View style={styles.typingIndicator}>
            <Text style={styles.typingText}>AI is thinking...</Text>
          </View>
        )}
      </ScrollView>
=======
          ))}
          {isProcessing && (
            <View style={styles.typingIndicator}>
              <Text style={styles.typingText}>AI is thinking...</Text>
            </View>
          )}
        </ScrollView>
>>>>>>> a1b0302d

        <View style={styles.inputContainer}>
          <TextInput
            style={styles.input}
            value={inputText}
            onChangeText={setInputText}
            placeholder="Ask me anything about fitness..."
            multiline
            maxLength={500}
            editable={!isProcessing}
          />
          <TouchableOpacity 
            style={[
              styles.sendButton,
              (!inputText.trim() || isProcessing) && styles.sendButtonDisabled
            ]} 
            onPress={handleSend}
            disabled={!inputText.trim() || isProcessing}
            activeOpacity={0.7}>
            <Send size={24} color={inputText.trim() && !isProcessing ? '#FFFFFF' : '#A0A0A0'} />
          </TouchableOpacity>
        </View>
      </KeyboardAvoidingView>
    </SafeAreaView>
  );
}

const markdownStyles = {
  body: {
    color: '#000000',
    fontSize: 16,
    lineHeight: 22,
  },
  heading1: {
    fontSize: 24,
    marginTop: 10,
    marginBottom: 8,
    fontWeight: 'bold',
    color: '#000000',
  },
  heading2: {
    fontSize: 20,
    marginTop: 8,
    marginBottom: 6,
    fontWeight: 'bold',
    color: '#000000',
  },
  heading3: {
    fontSize: 18,
    marginTop: 6,
    marginBottom: 4,
    fontWeight: 'bold',
    color: '#000000',
  },
  link: {
    color: '#0077CC',
    textDecorationLine: 'underline',
  },
  blockquote: {
    borderLeftWidth: 4,
    borderLeftColor: '#CCCCCC',
    paddingLeft: 8,
    fontStyle: 'italic',
  },
  listItem: {
    marginBottom: 4,
    paddingLeft: 4,
  },
  bullet_list: {
    marginBottom: 10,
  },
  ordered_list: {
    marginBottom: 10,
  },
  strong: {
    fontWeight: 'bold',
  },
  em: {
    fontStyle: 'italic',
  },
  code_inline: {
    fontFamily: 'monospace',
    backgroundColor: '#F1F1F1',
    padding: 2,
    borderRadius: 3,
  },
  code_block: {
    backgroundColor: '#F1F1F1',
    padding: 10,
    borderRadius: 5,
    fontFamily: 'monospace',
    marginVertical: 8,
  },
  table: {
    borderWidth: 1,
    borderColor: '#CCCCCC',
    marginVertical: 10,
  },
  thead: {
    backgroundColor: '#F1F1F1',
    fontWeight: 'bold',
  },
  tr: {
    borderBottomWidth: 1,
    borderBottomColor: '#CCCCCC',
  },
  th: {
    padding: 6,
    borderRightWidth: 1,
    borderRightColor: '#CCCCCC',
  },
  td: {
    padding: 6,
    borderRightWidth: 1,
    borderRightColor: '#CCCCCC',
  },
};

const styles = StyleSheet.create({
  container: {
    flex: 1,
    backgroundColor: '#F2F2F7',
  },
  chatContainer: {
    flex: 1,
    padding: 16,
  },
  messageContainer: {
    maxWidth: '80%',
    marginVertical: 8,
    padding: 12,
    borderRadius: 16,
    shadowColor: '#000',
    shadowOffset: { width: 0, height: 1 },
    shadowOpacity: 0.1,
    shadowRadius: 3,
    elevation: 1,
  },
  userMessage: {
    alignSelf: 'flex-end',
    backgroundColor: '#007AFF',
  },
  aiMessage: {
    alignSelf: 'flex-start',
    backgroundColor: '#E5E5EA',
  },
  messageText: {
    fontSize: 16,
    lineHeight: 22,
  },
  userMessageText: {
    color: '#FFFFFF',
  },
  aiMessageText: {
    color: '#000000',
  },
  timestamp: {
    fontSize: 12,
    marginTop: 4,
  },
  userTimestamp: {
    color: 'rgba(255, 255, 255, 0.7)',
    textAlign: 'right',
  },
  aiTimestamp: {
    color: '#8E8E93',
  },
  inputContainer: {
    flexDirection: 'row',
    alignItems: 'flex-end',
    padding: 12,
    backgroundColor: '#FFFFFF',
    borderTopWidth: 1,
    borderTopColor: '#E5E5EA',
    paddingBottom: Platform.OS === 'ios' ? 16 + (Platform.OS === 'ios' ? 10 : 0) : 12,
  },
  input: {
    flex: 1,
    backgroundColor: '#F2F2F7',
    padding: 12,
    borderRadius: 20,
    marginRight: 8,
    maxHeight: 100,
    fontSize: 16,
  },
  sendButton: {
    backgroundColor: '#007AFF',
    padding: 12,
    borderRadius: 20,
    shadowColor: '#000',
    shadowOffset: { width: 0, height: 1 },
    shadowOpacity: 0.1,
    shadowRadius: 3,
    elevation: 1,
  },
  sendButtonDisabled: {
    backgroundColor: '#E5E5EA',
  },
  typingIndicator: {
    alignSelf: 'flex-start',
    backgroundColor: '#E5E5EA',
    paddingVertical: 8,
    paddingHorizontal: 12,
    borderRadius: 16,
    marginVertical: 8,
  },
  typingText: {
    color: '#8E8E93',
    fontSize: 14,
  },
  suggestionsContainer: {
    paddingHorizontal: 16,
    marginBottom: 12,
  },
  suggestionCard: {
    backgroundColor: '#FFFFFF',
    borderRadius: 12,
    padding: 12,
    marginBottom: 8,
    shadowColor: '#000',
    shadowOffset: { width: 0, height: 1 },
    shadowOpacity: 0.1,
    shadowRadius: 2,
    elevation: 2,
    borderLeftWidth: 3,
    borderLeftColor: '#007AFF',
  },
  suggestionHeader: {
    marginBottom: 10,
  },
  suggestionType: {
    fontSize: 12,
    color: '#8E8E93',
    marginBottom: 4,
  },
  suggestionTitle: {
    fontSize: 16,
    fontWeight: 'bold',
    color: '#1C1C1E',
  },
  acceptButton: {
    backgroundColor: '#007AFF',
    flexDirection: 'row',
    alignItems: 'center',
    justifyContent: 'center',
    padding: 8,
    borderRadius: 8,
  },
  acceptButtonText: {
    color: '#FFFFFF',
    fontWeight: '600',
    marginLeft: 6,
  },
  acceptedContainer: {
    flexDirection: 'row',
    alignItems: 'center',
    padding: 8,
  },
  acceptedText: {
    marginLeft: 6,
    color: '#34C759',
    fontWeight: '600',
  },
});<|MERGE_RESOLUTION|>--- conflicted
+++ resolved
@@ -1,11 +1,6 @@
 import React, { useState, useRef, useEffect } from 'react';
-<<<<<<< HEAD
-import { View, Text, StyleSheet, ScrollView, TextInput, TouchableOpacity, KeyboardAvoidingView, Platform, Alert } from 'react-native';
-import { Send, CheckCircle, ThumbsUp } from 'lucide-react-native';
-=======
 import { View, Text, StyleSheet, ScrollView, TextInput, TouchableOpacity, KeyboardAvoidingView, Platform, Alert, StatusBar, SafeAreaView } from 'react-native';
 import { Send } from 'lucide-react-native';
->>>>>>> a1b0302d
 import { sendMessageToDeepseek, updateNutritionData, addWorkoutEntry } from '@/utils/deepseek';
 import { useSession } from '@/utils/auth';
 import Markdown from 'react-native-markdown-display';
@@ -228,26 +223,6 @@
   };
 
   return (
-<<<<<<< HEAD
-    <KeyboardAvoidingView 
-      behavior={Platform.OS === 'ios' ? 'padding' : 'height'}
-      style={styles.container}
-      keyboardVerticalOffset={Platform.OS === 'ios' ? 90 : 0}
-    >
-      <ScrollView
-        ref={scrollViewRef}
-        style={styles.chatContainer}
-        onContentSizeChange={() => scrollViewRef.current?.scrollToEnd({ animated: true })}
-      >
-        {messages.map((message) => (
-          <View key={message.id}>
-            <View
-              style={[
-                styles.messageContainer,
-                message.isUser ? styles.userMessage : styles.aiMessage,
-              ]}
-            >
-=======
     <SafeAreaView style={styles.container}>
       <StatusBar barStyle="dark-content" backgroundColor="#FFFFFF" />
       <KeyboardAvoidingView 
@@ -265,7 +240,6 @@
                 styles.messageContainer,
                 message.isUser ? styles.userMessage : styles.aiMessage,
               ]}>
->>>>>>> a1b0302d
               {message.isUser ? (
                 <Text style={[
                   styles.messageText,
@@ -275,12 +249,7 @@
                 </Text>
               ) : (
                 <Markdown
-<<<<<<< HEAD
-                  style={markdownStyles}
-                >
-=======
                   style={markdownStyles}>
->>>>>>> a1b0302d
                   {message.text}
                 </Markdown>
               )}
@@ -291,8 +260,7 @@
                 {message.timestamp.toLocaleTimeString([], { hour: '2-digit', minute: '2-digit' })}
               </Text>
             </View>
-<<<<<<< HEAD
-            
+         
             {message.suggestions && message.suggestions.length > 0 && (
               <View style={styles.suggestionsContainer}>
                 {message.suggestions.map((suggestion) => (
@@ -331,16 +299,6 @@
           </View>
         )}
       </ScrollView>
-=======
-          ))}
-          {isProcessing && (
-            <View style={styles.typingIndicator}>
-              <Text style={styles.typingText}>AI is thinking...</Text>
-            </View>
-          )}
-        </ScrollView>
->>>>>>> a1b0302d
-
         <View style={styles.inputContainer}>
           <TextInput
             style={styles.input}
